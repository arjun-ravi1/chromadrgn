"""
Evaluate the decoder at specified values of z
"""
import argparse
import os
import pprint
from datetime import datetime as dt
import logging
import numpy as np
import torch
<<<<<<< HEAD
from cryodrgn import config
from cryodrgn.mrc import MRCFile
=======
from cryodrgn import config, mrc
>>>>>>> 4c1527a8
from cryodrgn.models import HetOnlyVAE

logger = logging.getLogger(__name__)


def add_args(parser):
    parser.add_argument("weights", help="Model weights")
    parser.add_argument(
        "-c", "--config", metavar="PKL", required=True, help="CryoDRGN config.pkl file"
    )
    parser.add_argument(
        "-o", type=os.path.abspath, required=True, help="Output .mrc or directory"
    )
    parser.add_argument("--device", type=int, help="Optionally specify CUDA device")
    parser.add_argument(
        "--prefix",
        default="vol_",
        help="Prefix when writing out multiple .mrc files (default: %(default)s)",
    )
    parser.add_argument(
        "-v", "--verbose", action="store_true", help="Increase verbosity"
    )

    group = parser.add_argument_group("Specify z values")
    group.add_argument("-z", type=np.float32, nargs="*", help="Specify one z-value")
    group.add_argument(
        "--z-start", type=np.float32, nargs="*", help="Specify a starting z-value"
    )
    group.add_argument(
        "--z-end", type=np.float32, nargs="*", help="Specify an ending z-value"
    )
    group.add_argument(
        "-n", type=int, default=10, help="Number of structures between [z_start, z_end]"
    )
    group.add_argument("--zfile", help="Text file with z-values to evaluate")

    group = parser.add_argument_group("Volume arguments")
    group.add_argument(
        "--Apix",
        type=float,
        default=1,
        help="Pixel size to add to .mrc header (default: %(default)s A/pix)",
    )
    group.add_argument(
        "--flip", action="store_true", help="Flip handedness of output volume"
    )
    group.add_argument(
        "--invert", action="store_true", help="Invert contrast of output volume"
    )
    group.add_argument(
        "-d",
        "--downsample",
        type=int,
        help="Downsample volumes to this box size (pixels)",
    )
    group.add_argument(
        "--vol-start-index",
        type=int,
        default=0,
        help="Default value of start index for volume generation (default: %(default)s)",
    )

    group = parser.add_argument_group(
        "Overwrite architecture hyperparameters in config.pkl"
    )
    group.add_argument("--norm", nargs=2, type=float)
    group.add_argument("-D", type=int, help="Box size")
    group.add_argument(
        "--enc-layers", dest="qlayers", type=int, help="Number of hidden layers"
    )
    group.add_argument(
        "--enc-dim", dest="qdim", type=int, help="Number of nodes in hidden layers"
    )
    group.add_argument("--zdim", type=int, help="Dimension of latent variable")
    group.add_argument(
        "--encode-mode",
        choices=("conv", "resid", "mlp", "tilt"),
        help="Type of encoder network",
    )
    group.add_argument(
        "--dec-layers", dest="players", type=int, help="Number of hidden layers"
    )
    group.add_argument(
        "--dec-dim", dest="pdim", type=int, help="Number of nodes in hidden layers"
    )
    group.add_argument(
        "--enc-mask", type=int, help="Circular mask radius for image encoder"
    )
    group.add_argument(
        "--pe-type",
        choices=(
            "geom_ft",
            "geom_full",
            "geom_lowf",
            "geom_nohighf",
            "linear_lowf",
            "none",
        ),
        help="Type of positional encoding",
    )
    group.add_argument(
        "--feat-sigma", type=float, help="Scale for random Gaussian features"
    )
    group.add_argument(
        "--pe-dim",
        type=int,
        help="Num sinusoid features in positional encoding (default: D/2)",
    )
    group.add_argument("--domain", choices=("hartley", "fourier"))
    group.add_argument("--l-extent", type=float, help="Coordinate lattice size")
    group.add_argument(
        "--activation",
        choices=("relu", "leaky_relu"),
        default="relu",
        help="Activation (default: %(default)s)",
    )
    return parser


def check_inputs(args):
    if args.z_start:
        assert args.z_end, "Must provide --z-end with argument --z-start"
    assert (
        sum((bool(args.z), bool(args.z_start), bool(args.zfile))) == 1
    ), "Must specify either -z OR --z-start/--z-end OR --zfile"


def main(args):
    if args.verbose:
        logger.setLevel(logging.DEBUG)

    check_inputs(args)
    t1 = dt.now()

    # set the device
    if args.device is not None:
        device = torch.device(f"cuda:{args.device}")
    else:
        use_cuda = torch.cuda.is_available()
        device = torch.device("cuda" if use_cuda else "cpu")
        logger.info("Use cuda {}".format(use_cuda))
        if not use_cuda:
            logger.warning("WARNING: No GPUs detected")

    logger.info(args)
    cfg = config.overwrite_config(args.config, args)
    logger.info("Loaded configuration:")
    pprint.pprint(cfg)

    D = cfg["lattice_args"]["D"]  # image size + 1
    zdim = cfg["model_args"]["zdim"]
    norm = cfg["dataset_args"]["norm"]

    if args.downsample:
        assert args.downsample % 2 == 0, "Boxsize must be even"
        assert args.downsample <= D - 1, "Must be smaller than original box size"

    model, lattice = HetOnlyVAE.load(cfg, args.weights, device=device)
    model.eval()

    # Multiple z
    if args.z_start or args.zfile:
        # Get z values
        if args.z_start:
            args.z_start = np.array(args.z_start)
            args.z_end = np.array(args.z_end)
            z = np.repeat(np.arange(args.n, dtype=np.float32), zdim).reshape(
                (args.n, zdim)
            )
            z *= (args.z_end - args.z_start) / (args.n - 1)  # type: ignore
            z += args.z_start
        else:
            z = np.loadtxt(args.zfile).reshape(-1, zdim)

        if not os.path.exists(args.o):
            os.makedirs(args.o)

        logger.info(f"Generating {len(z)} volumes")
        for i, zz in enumerate(z, start=args.vol_start_index):
            logger.info(zz)
            if args.downsample:
                extent = lattice.extent * (args.downsample / (D - 1))
                decoder = model.decoder
                vol = decoder.eval_volume(
                    lattice.get_downsample_coords(args.downsample + 1),
                    args.downsample + 1,
                    extent,
                    norm,
                    zz,
                )
            else:
                vol = model.decoder.eval_volume(
                    lattice.coords, lattice.D, lattice.extent, norm, zz
                )
            out_mrc = "{}/{}{:03d}.mrc".format(args.o, args.prefix, i)
            if args.flip:
                vol = vol[::-1]
            if args.invert:
                vol *= -1
            MRCFile.write(
                out_mrc, np.array(vol.cpu()).astype(np.float32), Apix=args.Apix
            )

    # Single z
    else:
        z = np.array(args.z)
        logger.info(z)
        if args.downsample:
            extent = lattice.extent * (args.downsample / (D - 1))
            vol = model.decoder.eval_volume(
                lattice.get_downsample_coords(args.downsample + 1),
                args.downsample + 1,
                extent,
                norm,
                z,
            )
        else:
            vol = model.decoder.eval_volume(
                lattice.coords, lattice.D, lattice.extent, norm, z
            )
        if args.flip:
            vol = vol[::-1]
        if args.invert:
            vol *= -1
        MRCFile.write(args.o, np.array(vol).astype(np.float32), Apix=args.Apix)

    td = dt.now() - t1
    logger.info("Finished in {}".format(td))


if __name__ == "__main__":
    parser = argparse.ArgumentParser(description=__doc__)
    args = add_args(parser).parse_args()
    main(args)<|MERGE_RESOLUTION|>--- conflicted
+++ resolved
@@ -8,12 +8,8 @@
 import logging
 import numpy as np
 import torch
-<<<<<<< HEAD
 from cryodrgn import config
 from cryodrgn.mrc import MRCFile
-=======
-from cryodrgn import config, mrc
->>>>>>> 4c1527a8
 from cryodrgn.models import HetOnlyVAE
 
 logger = logging.getLogger(__name__)
