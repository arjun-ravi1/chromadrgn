"""
Visualize convergence and training dynamics

(BETA -- contributed by Barrett Powell bmp@mit.edu)
"""

import argparse
import itertools
import multiprocessing
import os
import os.path
import random
import sys
from datetime import datetime as dt
from string import ascii_uppercase
import logging
import numpy as np
import umap
from matplotlib import pyplot as plt
from scipy import ndimage, stats
from scipy.ndimage import gaussian_filter, maximum_filter
from scipy.ndimage import binary_dilation, distance_transform_edt
from scipy.spatial import distance_matrix
<<<<<<< HEAD

from cryodrgn import analysis, fft, utils
from cryodrgn.source import ImageSource
from cryodrgn.mrc import MRCFile
=======
from cryodrgn import analysis, fft, mrc, utils
import cryodrgn.config
>>>>>>> f58267fe

try:
    from cuml.manifold.umap import UMAP as cuUMAP  # type: ignore
except ImportError:
    pass

logger = logging.getLogger(__name__)


def add_args(parser):
    parser.add_argument(
        "workdir", type=os.path.abspath, help="Directory with cryoDRGN results"
    )
    parser.add_argument(
        "epoch",
        type=int,
        help="Latest epoch number N to analyze convergence (0-based indexing, corresponding to z.N.pkl, weights.N.pkl",
    )
    parser.add_argument(
        "-o",
        "--outdir",
        type=os.path.abspath,
        help="Output directory for convergence analysis results (default: [workdir]/convergence.[epoch])",
    )
    parser.add_argument(
        "--epoch-interval",
        type=int,
        default=5,
        help="Interval of epochs between calculating most convergence heuristics",
    )

    group = parser.add_argument_group("UMAP calculation arguments")
    group.add_argument(
        "--force-umap-cpu",
        action="store_true",
        help="Override default UMAP GPU-bound implementation via cuML to use umap-learn library instead",
    )
    group.add_argument(
        "--subset",
        default=50000,
        help="Max number of particles to be used for UMAP calculations. 'None' means use all ptcls",
    )
    group.add_argument(
        "--random-seed",
        default=None,
        help="Manually specify the seed used for selection of subset particles",
    )
    group.add_argument(
        "--random-state",
        type=int,
        default=42,
        help="Random state seed used by UMAP for reproducibility at slight cost of performance (default 42, None means "
        "slightly faster but non-reproducible)",
    )
    group.add_argument(
        "--n-epochs-umap",
        type=int,
        default=25000,
        help="Number of epochs to train the UMAP embedding via cuML for a given z.pkl, as described in the cuml.UMAP "
        "documentation",
    )
    group.add_argument(
        "--skip-umap",
        action="store_true",
        help="Skip UMAP embedding. Requires that UMAP be precomputed for downstream calcs. Useful for tweaking volume "
        "generation settings.",
    )

    group = parser.add_argument_group("Sketching UMAP via local maxima arguments")
    group.add_argument(
        "--n-bins",
        type=int,
        default=30,
        help="the number of bins along UMAP1 and UMAP2",
    )
    group.add_argument(
        "--smooth",
        type=bool,
        default=True,
        help="smooth the 2D histogram before identifying local maxima",
    )
    group.add_argument(
        "--smooth-width",
        type=float,
        default=1.0,
        help="width of gaussian kernel for smoothing 2D histogram expressed as multiple of one bin's width",
    )
    group.add_argument(
        "--pruned-maxima",
        type=int,
        default=12,
        help="prune poorly-separated maxima until this many maxima remain",
    )
    group.add_argument(
        "--radius",
        type=float,
        default=5.0,
        help="distance at which two maxima are considered poorly-separated and are candidates for pruning (euclidean "
        "distance in bin-space)",
    )
    group.add_argument(
        "--final-maxima",
        type=int,
        default=10,
        help="select this many local maxima, sorted by highest bin count after pruning, for which to generate volumes",
    )

    group = parser.add_argument_group("Volume generation arguments")
    group.add_argument("--Apix", type=float, default=1.0, help="A/pix of output volume")
    group.add_argument(
        "--flip", action="store_true", help="Flip handedness of output volume"
    )
    group.add_argument(
        "--invert", action="store_true", help="Invert contrast of output volume"
    )
    group.add_argument(
        "-d",
        "--downsample",
        type=int,
        help="Downsample volumes to this box size (pixels). Recommended for boxes > 250-300px",
    )
    group.add_argument(
        "--device",
        type=int,
        default=None,
        help="Specify cuda device for volume generation, None to skip cuda.",
    )
    group.add_argument(
        "--skip-volgen",
        action="store_true",
        help="Skip volume generation. Requires that volumes already exist for downstream CC + FSC calcs",
    )

    group = parser.add_argument_group("Mask generation arguments")
    group.add_argument(
        "--max-threads",
        type=int,
        default=8,
        help="Max number of threads used to parallelize mask generation",
    )
    group.add_argument(
        "--thresh",
        type=float,
        default=None,
        help="Float, isosurface at which to threshold mask; default None uses 50th percentile",
    )
    group.add_argument(
        "--dilate",
        type=int,
        default=3,
        help="Number of voxels to dilate thresholded isosurface outwards from mask boundary",
    )
    group.add_argument(
        "--dist",
        type=int,
        default=10,
        help="Number of voxels over which to apply a soft cosine falling edge from dilated mask boundary",
    )

    return parser


def plot_loss(logfile, outdir, E):
    """
    Plots the total loss (reconstruction + regularization) per epoch

    Inputs
        logfile: the run.log auto-generated by cryodrgn train_vae
        outdir: path to base directory to save outputs

    Outputs
        png of total loss vs epochs
    """

    loss = analysis.parse_loss(logfile)
    plt.plot(loss[:E])
    plt.xlabel("epoch")
    plt.ylabel("total loss")
    plt.savefig(
        outdir + "/plots/00_total_loss.png",
        dpi=300,
        format="png",
        transparent=True,
        bbox_inches="tight",
    )
    logger.info(f"Saved total loss plot to {outdir}/plots/00_total_loss.png")


def encoder_latent_umaps(
    workdir,
    outdir,
    epochs,
    n_particles_total,
    subset,
    random_seed,
    use_umap_gpu,
    random_state,
    n_epochs_umap,
):
    """
    Calculates UMAP embeddings of subset of particles' selected epochs' latent encodings

    Inputs
        workdir: path to directory containing cryodrgn training results
        outdir: path to base directory to save outputs
        epochs: array of epochs for which to calculate UMAPs
        n_particles_total: int of total number of particles trained
        subset: int, size of subset on which to calculate umap, None means all
        random_seed: int, seed for random selection of subset particles
        use_umap_gpu: bool, whether to use the cuML library to GPU accelerate UMAP calculations (if available in env)
        random_state: int, random state seed used by UMAP for reproducibility at slight cost of performance
          (None means faster but non-reproducible)

    Outputs
        pkl of each UMAP embedding stored in outdir/umaps/umap.epoch.pkl
        png of all UMAPs

    # apparently running multiple UMAP embeddings (i.e. for each epoch's z.pkl) in parallel on CPU requires difficult
    # backend setup
    # see https://github.com/lmcinnes/umap/issues/707
    # therefore not implemented currently
    """

    if subset == "None":
        n_particles_subset = n_particles_total
        logger.info("Using full particle stack for UMAP")
    else:
        if random_seed is None:
            random_seed = random.randint(0, 100000)
            random.seed(random_seed)
        else:
            random.seed(random_seed)
        n_particles_subset = min(n_particles_total, int(subset))
        logger.info(
            f"Randomly selecting {n_particles_subset} particle subset on which to run UMAP (with random seed "
            f"{random_seed})"
        )
    ind_subset = sorted(
        random.sample(range(0, n_particles_total), k=n_particles_subset)
    )
    utils.save_pkl(ind_subset, outdir + "/ind_subset.pkl")

    epoch = None
    for epoch in epochs:
        logger.info(
            f"Now calculating UMAP for epoch {epoch} with random_state {random_state}"
        )
        z = utils.load_pkl(workdir + f"/z.{epoch}.pkl")[ind_subset, :]
        if use_umap_gpu:  # using cuML library GPU-accelerated UMAP
            reducer = cuUMAP(random_state=random_state, n_epochs=n_epochs_umap)
            umap_embedding = reducer.fit_transform(z)
        else:  # using umap-learn library CPU-bound UMAP
            reducer = umap.UMAP(random_state=random_state)
            umap_embedding = reducer.fit_transform(z)
        utils.save_pkl(umap_embedding, f"{outdir}/umaps/umap.{epoch}.pkl")

    n_cols = int(np.ceil(len(epochs) ** 0.5))
    n_rows = int(np.ceil(len(epochs) / n_cols))

    fig, axes = plt.subplots(
        n_rows, n_cols, figsize=(2 * n_cols, 2 * n_rows), sharex="all", sharey="all"
    )
    fig.tight_layout()

    toplot = None
    for i, ax in enumerate(axes.flat):
        try:
            umap_embedding = utils.load_pkl(f"{outdir}/umaps/umap.{epochs[i]}.pkl")
            toplot = ax.hexbin(
                umap_embedding[:, 0], umap_embedding[:, 1], bins="log", mincnt=1
            )
            ax.set_title(f"epoch {epochs[i]}")
        except IndexError:
            pass
        except FileNotFoundError:
            logger.info(f"Could not find file {outdir}/umaps/umap.{epoch}.pkl")

    if len(axes.shape) == 1:
        axes[0].set_ylabel("UMAP2")
        for a in axes[:]:
            a.set_xlabel("UMAP1")
    else:
        assert len(axes.shape) == 2  # there are more than one row and column of axes
        for a in axes[:, 0]:
            a.set_ylabel("UMAP2")
        for a in axes[-1, :]:
            a.set_xlabel("UMAP1")
    fig.subplots_adjust(right=0.96)
    cbar_ax = fig.add_axes([0.98, 0.15, 0.02, 0.7])
    cbar = fig.colorbar(toplot, cax=cbar_ax)
    cbar.ax.set_ylabel("particle density", rotation=90)

    plt.subplots_adjust(wspace=0.1)
    plt.subplots_adjust(hspace=0.3)
    plt.savefig(
        f"{outdir}/plots/01_encoder_umaps.png",
        dpi=300,
        format="png",
        transparent=True,
        bbox_inches="tight",
    )
    logger.info(f"Saved UMAP distribution plot to {outdir}/plots/01_encoder_umaps.png")


def encoder_latent_shifts(workdir: str, outdir: str, E: int):
    """
    Calculates and plots various metrics characterizing the per-particle latent vectors between successive epochs.

    Inputs
        workdir: path to directory containing cryodrgn training results
        outdir: path to base directory to save outputs
        E: int of epoch from which to evaluate convergence (0-indexed)
            Note that because three epochs are needed to define the two inter-epoch vectors analyzed "per epoch",
            the output contains metrics for E-2 epochs. Accordingly, plot x-axes are labeled from epoch 2 - epoch E.

    Outputs
        pkl of all statistics of shape(E, n_metrics)
        png of each statistic plotted over training
    """
    metrics = ["dot product", "magnitude", "cosine distance"]

    vector_metrics = np.zeros((E - 1, len(metrics)))
    z1 = utils.load_pkl(f"{workdir}/z.0.pkl")
    z2 = utils.load_pkl(f"{workdir}/z.1.pkl")
    z3 = utils.load_pkl(f"{workdir}/z.2.pkl")
    for i in np.arange(E - 1):
        logger.info(f"Calculating vector metrics for epochs {i}-{i+1} and {i+1}-{i+2}")
        if i > 0:
            z1 = z2.copy()
            z2 = z3.copy()
            z3 = utils.load_pkl(workdir + f"/z.{i+2}.pkl")

        diff21 = z2 - z1
        diff32 = z3 - z2

        vector_metrics[i, 0] = np.median(
            np.einsum("ij,ij->i", diff21, diff32), axis=0
        )  # median vector dot product
        vector_metrics[i, 1] = np.median(
            np.linalg.norm(diff32, axis=1), axis=0
        )  # median vector magnitude
        uv = np.sum(diff32 * diff21, axis=1)
        uu = np.sum(diff32 * diff32, axis=1)
        vv = np.sum(diff21 * diff21, axis=1)
        vector_metrics[i, 2] = np.median(
            1 - uv / (np.sqrt(uu) * np.sqrt(vv))
        )  # median vector cosine distance

    utils.save_pkl(vector_metrics, f"{outdir}/vector_metrics.pkl")

    fig, axes = plt.subplots(1, len(metrics), figsize=(10, 3))
    fig.tight_layout()
    for i, ax in enumerate(axes.flat):
        ax.plot(np.arange(2, E + 1), vector_metrics[:, i])
        ax.set_xlabel("epoch")
        ax.set_ylabel(metrics[i])
    plt.savefig(
        f"{outdir}/plots/02_encoder_latent_vector_shifts.png",
        dpi=300,
        format="png",
        transparent=True,
        bbox_inches="tight",
    )

    logger.info(
        f"Saved latent vector shifts plots to {outdir}/plots/02_encoder_latent_vector_shifts.png"
    )


def sketch_via_umap_local_maxima(
    outdir,
    E,
    n_bins=30,
    smooth=True,
    smooth_width=1,
    pruned_maxima=12,
    radius=5,
    final_maxima=10,
):
    """
    Sketch the UMAP embedding of epoch E latent space via local maxima finding

    Inputs:
        E: epoch for which the (subset, see Convergence 1) umap distribution will be sketched for local maxima
        n_bins: the number of bins along UMAP1 and UMAP2
        smooth: whether to smooth the 2D histogram (aids local maxima finding for particulaly continuous distributions)
        smooth_width: scalar multiple of one-bin-width defining sigma for gaussian kernel smoothing
        pruned_maxima: max number of local maxima above which pruning will be attempted
        radius: radius in bin-space (Euclidean distance) below which points are considered poorly-separated and are
        candidates for pruning
        final_maxima: the count of local maxima with highest associated bin count that will be returned as final to the
        user

    Outputs
        binned_ptcls_mask: binary mask of shape ((n_particles_total, n_local_maxima)) labeling all particles in the bin
        and neighboring 8 bins of a local maxima
        labels: a unique letter assigned to each local maxima
    """

    def make_edges(umap, n_bins):
        """
        Helper function to create two 1-D arrays defining @nbins bin edges along axes x and y
        """
        xedges = np.linspace(umap.min(axis=0)[0], umap.max(axis=0)[0], n_bins + 1)
        yedges = np.linspace(umap.min(axis=0)[1], umap.max(axis=0)[1], n_bins + 1)
        return xedges, yedges

    def local_maxima_2D(data):
        """
        Helper function to find the coordinates and values of local maxima of a 2d hist
        Evaluates local maxima using a footprint equal to 3x3 set of bins
        """
        size = 3
        footprint = np.ones((size, size))
        footprint[1, 1] = 0

        filtered = maximum_filter(data, footprint=footprint, mode="mirror")
        mask_local_maxima = data > filtered
        coords = np.asarray(np.where(mask_local_maxima)).T
        values = data[mask_local_maxima]

        return coords, values

    def gen_peaks_img(coords, values, edges):
        """
        Helper function to scatter the values of the local maxima onto a hist with bins defined by the full umap
        """
        filtered = np.zeros((edges[0].shape[0], edges[1].shape[0]))
        for peak in range(coords.shape[0]):
            filtered[tuple(coords[peak])] = values[peak]
        return filtered

    def prune_local_maxima(coords, values, n_maxima, radius):
        """
        Helper function to prune "similar" local maxima and preserve UMAP diversity if more local maxima than desired
        are found
        Construct distance matrix of all coords to all coords in bin-space
        Find all maxima pairs closer than @radius
        While more than @n_maxima local maxima:
            if there are pairs closer than @radius:
                find single smallest distance d between two points
                compare points connected by d, remove lower value point from coords, values, and distance matrix
        Returns
        * coords
        * values
        """
        dist_matrix = distance_matrix(coords, coords)
        dist_matrix[
            dist_matrix > radius
        ] = 0  # ignore points separated by > @radius in bin-space

        while len(values) > n_maxima:
            if (
                not np.count_nonzero(dist_matrix) == 0
            ):  # some peaks are too close and need pruning
                indices_to_compare = np.where(
                    dist_matrix == np.min(dist_matrix[np.nonzero(dist_matrix)])
                )[0]
                if values[indices_to_compare[0]] > values[indices_to_compare[1]]:
                    dist_matrix = np.delete(dist_matrix, indices_to_compare[1], axis=0)
                    dist_matrix = np.delete(dist_matrix, indices_to_compare[1], axis=1)
                    values = np.delete(values, indices_to_compare[1])
                    coords = np.delete(coords, indices_to_compare[1], axis=0)
                else:
                    dist_matrix = np.delete(dist_matrix, indices_to_compare[0], axis=0)
                    dist_matrix = np.delete(dist_matrix, indices_to_compare[0], axis=1)
                    values = np.delete(values, indices_to_compare[0])
                    coords = np.delete(coords, indices_to_compare[0], axis=0)
            else:  # local maxima are already well separated
                return coords, values
        return coords, values

    def coords_to_umap(umap, binned_ptcls_mask, values):
        """
        Helper function to convert local maxima coords in bin-space to umap-space
        Calculates each local maximum to be the median UMAP1 and UMAP2 value across all particles in each 3x3 set of
        bins defining a given local maximum
        """
        umap_median_peaks = np.zeros((len(values), 2))
        for i in range(len(values)):
            umap_median_peaks[i, :] = np.median(
                umap[binned_ptcls_mask[:, i], :], axis=0
            )
        return umap_median_peaks

    logger.info("Using UMAP local maxima sketching")
    umap = utils.load_pkl(outdir + f"/umaps/umap.{E}.pkl")
    n_particles_sketch = umap.shape[0]

    # create 2d histogram of umap distribution
    edges = make_edges(umap, n_bins=n_bins)
    hist, xedges, yedges, bincount = stats.binned_statistic_2d(
        umap[:, 0], umap[:, 1], None, "count", bins=edges, expand_binnumbers=True
    )
    to_plot = ["umap", "hist"]

    # optionally smooth the histogram to reduce the number of peaks with sigma=width of two bins
    hist_smooth = None
    if smooth:
        hist_smooth = gaussian_filter(
            hist, smooth_width * np.abs(xedges[1] - xedges[0])
        )
        coords, values = local_maxima_2D(hist_smooth)
        to_plot[-1] = "hist_smooth"
    else:
        coords, values = local_maxima_2D(hist)
    logger.info(f"Found {len(values)} local maxima")

    # prune local maxima that are densely packed and low in value
    coords, values = prune_local_maxima(coords, values, pruned_maxima, radius)
    logger.info(f"Pruned to {len(values)} local maxima")

    # find subset of n_peaks highest local maxima
    indices = (-values).argsort()[:final_maxima]
    coords, values = coords[indices], values[indices]
    peaks_img_top = gen_peaks_img(coords, values, edges)
    to_plot.append("peaks_img_top")
    to_plot.append("sketched_umap")
    logger.info(f"Filtered to top {len(values)} local maxima")

    # write list of lists containing indices of all particles within maxima bins + all 8 neighboring bins
    # (assumes footprint = (3,3))
    binned_ptcls_mask = np.zeros((n_particles_sketch, len(values)), dtype=bool)
    for i in range(len(values)):
        binned_ptcls_mask[:, i] = (
            (bincount[0, :] >= coords[i, 0] + 0)
            & (bincount[0, :] <= coords[i, 0] + 2)
            & (bincount[1, :] >= coords[i, 1] + 0)
            & (bincount[1, :] <= coords[i, 1] + 2)
        )

    # find median umap coords of each maxima bin for plotting
    coords = coords_to_umap(umap, binned_ptcls_mask, values)

    # plot the original histogram, all peaks, and highest n_peaks
    fig, axes = plt.subplots(1, len(to_plot), figsize=(len(to_plot) * 3.6, 3))
    fig.tight_layout()
    labels = ascii_uppercase[: len(values)]
    for i, ax in enumerate(axes.flat):
        if to_plot[i] == "umap":
            ax.hexbin(umap[:, 0], umap[:, 1], mincnt=1)
            ax.vlines(
                x=xedges,
                ymin=umap.min(axis=0)[1],
                ymax=umap.max(axis=0)[1],
                colors="red",
                linewidth=0.35,
            )
            ax.hlines(
                y=yedges,
                xmin=umap.min(axis=0)[0],
                xmax=umap.max(axis=0)[0],
                colors="red",
                linewidth=0.35,
            )
            ax.set_title(f"epoch {E} UMAP")
            ax.set_xlabel("UMAP1")
            ax.set_ylabel("UMAP2")
        elif to_plot[i] == "hist":
            ax.imshow(np.rot90(hist))
            ax.set_title("UMAP histogram")
        elif to_plot[i] == "hist_smooth":
            assert hist_smooth is not None
            ax.imshow(np.rot90(hist_smooth))
            ax.set_title("UMAP smoothed histogram")
        elif to_plot[i] == "peaks_img_top":
            ax.imshow(np.rot90(peaks_img_top))
            ax.set_title(f"final {len(labels)} local maxima")
        elif to_plot[i] == "sketched_umap":
            ax.hexbin(umap[:, 0], umap[:, 1], mincnt=1)
            ax.scatter(*coords.T, c="r")
            ax.set_title(f"sketched epoch {E} UMAP")
            ax.set_xlabel("UMAP1")
            ax.set_ylabel("UMAP2")
            for k in range(len(values)):
                ax.text(
                    x=coords[k, 0] + 0.3,
                    y=coords[k, 1] + 0.3,
                    s=labels[k],
                    fontdict=dict(color="r", size=10),
                )
        ax.spines["bottom"].set_visible(True)
        ax.spines["left"].set_visible(True)
        ax.spines["top"].set_visible(False)
        ax.spines["right"].set_visible(False)

    plt.savefig(
        f"{outdir}/plots/03_decoder_UMAP-sketching.png",
        dpi=300,
        format="png",
        transparent=True,
        bbox_inches="tight",
    )
    logger.info(
        f"Saved latent sketching plot to {outdir}/plots/03_decoder_UMAP-sketching.png"
    )

    return binned_ptcls_mask, labels


def follow_candidate_particles(
    workdir, outdir, epochs, n_dim, binned_ptcls_mask, labels
):
    """
    Monitor how the labeled set of particles migrates within latent space at selected epochs over training

    Inputs:
        workdir: path to directory containing cryodrgn training results
        outdir: path to base directory to save outputs
        epochs: array of epochs for which to calculate UMAPs
        n_dim: latent dimensionality
        binned_ptcls_mask: (n_particles, len(labels)) binary mask of which particles belong to which class
        labels: unique identifier for each class of representative latent encodings

    Outputs
        plot.png tracking representative latent encodings through epochs
        latent.txt of representative latent encodings for each epoch
    """

    # track sketched points from epoch E through selected previous epochs and plot overtop UMAP embedding
    n_cols = int(np.ceil(len(epochs) ** 0.5))
    n_rows = int(np.ceil(len(epochs) / n_cols))

    fig, axes = plt.subplots(
        n_rows, n_cols, figsize=(2 * n_cols, 2 * n_rows), sharex="all", sharey="all"
    )
    fig.tight_layout()

    toplot = None
    ind_subset = utils.load_pkl(f"{outdir}/ind_subset.pkl")
    for i, ax in enumerate(axes.flat):
        try:
            umap = utils.load_pkl(f"{outdir}/umaps/umap.{epochs[i]}.pkl")
            z = utils.load_pkl(f"{workdir}/z.{epochs[i]}.pkl")[ind_subset, :]
            z_maxima_median = np.zeros((len(labels), n_dim))

            for k in range(len(labels)):
                z_maxima_median[k, :] = np.median(
                    z[binned_ptcls_mask[:, k]], axis=0
                )  # find median latent value of each maximum in a given epoch

            (
                z_maxima_median_ondata,
                z_maxima_median_ondata_ind,
            ) = analysis.get_nearest_point(
                z, z_maxima_median
            )  # find on-data latent encoding of each median latent value
            umap_maxima_median_ondata = umap[
                z_maxima_median_ondata_ind
            ]  # find on-data UMAP embedding of each median latent encoding

            # Write out the on-data median latent values of each labeled set of particles for each epoch in epochs
            with open(
                f"{outdir}/repr_particles/latent_representative.{epochs[i]}.txt", "w"
            ) as f:
                np.savetxt(
                    f,
                    z_maxima_median_ondata,
                    delimiter=" ",
                    newline="\n",
                    header="",
                    footer="",
                    comments="# ",
                )
            logger.info(
                f"Saved representative latent encodings for epoch {epochs[i]} to "
                f"{outdir}/repr_particles/latent_representative.{epochs[i]}.txt"
            )

            for k in range(len(labels)):
                ax.text(
                    x=umap_maxima_median_ondata[k, 0] + 0.3,
                    y=umap_maxima_median_ondata[k, 1] + 0.3,
                    s=labels[k],
                    fontdict=dict(color="r", size=10),
                )
            toplot = ax.hexbin(*umap.T, bins="log", mincnt=1)
            ax.scatter(
                umap_maxima_median_ondata[:, 0],
                umap_maxima_median_ondata[:, 1],
                s=10,
                linewidth=0,
                c="r",
                alpha=1,
            )
            ax.set_title(f"epoch {epochs[i]}")
        except IndexError:
            pass

    if len(axes.shape) == 1:
        axes[0].set_ylabel("UMAP2")
        for a in axes[:]:
            a.set_xlabel("UMAP1")
    else:
        assert len(axes.shape) == 2  # there are more than one row and column of axes
        for a in axes[:, 0]:
            a.set_ylabel("UMAP2")
        for a in axes[-1, :]:
            a.set_xlabel("UMAP1")
    fig.subplots_adjust(right=0.96)
    cbar_ax = fig.add_axes([0.98, 0.15, 0.02, 0.7])
    cbar = fig.colorbar(toplot, cax=cbar_ax)
    cbar.ax.set_ylabel("Particle Density", rotation=90)

    plt.subplots_adjust(wspace=0.1)
    plt.subplots_adjust(hspace=0.25)

    plt.savefig(
        f"{outdir}/plots/04_decoder_maxima-sketch-consistency.png",
        dpi=300,
        format="png",
        transparent=True,
        bbox_inches="tight",
    )
    logger.info(
        f"Saved plot tracking representative latent encodings through epochs {epochs} to "
        f"{outdir}/plots/04_decoder_maxima-sketch-consistency.png"
    )


def generate_volumes(workdir, outdir, epochs, Apix, flip, invert, downsample, device):
    """
    Helper function to call cryodrgn.analysis.gen_volumes on all representative latent values in selected epochs
    """
    for epoch in epochs:
        weights = f"{workdir}/weights.{epoch}.pkl"
        config = (
            f"{workdir}/config.yaml"
            if os.path.exists(f"{workdir}/config.yaml")
            else f"{workdir}/config.pkl"
        )
        zfile = f"{outdir}/repr_particles/latent_representative.{epoch}.txt"
        volsdir = f"{outdir}/vols.{epoch}"

        analysis.gen_volumes(
            weights,
            config,
            zfile,
            volsdir,
            Apix=Apix,
            flip=flip,
            invert=invert,
            downsample=downsample,
            device=device,
        )


def mask_volume(volpath, outpath, Apix, thresh=None, dilate=3, dist=10):
    """
    Helper function to generate a loose mask around the input density
    Density is thresholded to 50% maximum intensity, dilated outwards, and a soft cosine edge is applied

    Inputs
        volpath: an absolute path to the volume to be used for masking
        outpath: an absolute path to write out the mask mrc
        thresh: what intensity threshold between [0, 100] to apply
        dilate: how far to dilate the thresholded density outwards
        dist: how far the cosine edge extends from the density

    Outputs
       volume.masked.mrc written to outdir
    """
    vol = np.array(ImageSource.from_file(volpath).images())
    assert isinstance(vol, np.ndarray)
    thresh = np.percentile(vol, 99.99) / 2 if thresh is None else thresh
    x = (vol >= thresh).astype(bool)
    x = binary_dilation(x, iterations=dilate)
    y = distance_transform_edt(~x.astype(bool))
    y[y > dist] = dist
    z = np.cos(np.pi * y / dist / 2)

    # check that mask is in range [0,1]
    assert np.all(z >= 0)
    assert np.all(z <= 1)

    # used to write out mask separately from masked volume, now apply and save the masked vol to minimize future I/O
    # MRCFile.write(outpath, z.astype(np.float32))
    vol *= z
    MRCFile.write(outpath, vol.astype(np.float32), Apix=Apix)


def mask_volumes(
    outdir, epochs, labels, max_threads, Apix, thresh=None, dilate=3, dist=10
):
    """
    Generate a loose mask around each volume in outdir/vols.{epochs}

    Inputs:
        outdir: path to base directory to save outputs
        epochs: array of epochs for which to calculate UMAPs
        labels: unique identifier for each class of representative latent encodings
        thresh: isosurface at which to threshold density when generating mask (default: 50th percentile)
        dilate: number of voxels to dilate thresholded isosurface outwards from mask boundary
        dist: number of voxels over which to apply a soft cosine falling edge from dilated mask boundary

    Outputs:
        volume.masked.mrc for each volume
    """

    volpaths = []
    outpaths = []
    for epoch in epochs:
        logger.info(f"Generating and applying masks for epoch {epoch}")
        volsdir = outdir + f"/vols.{epoch}"
        for cluster in range(len(labels)):
            volpath = f"{volsdir}/vol_{cluster:03d}.mrc"
            outpath = f"{volsdir}/vol_{cluster:03d}.masked.mrc"

            volpaths.append(volpath)
            outpaths.append(outpath)

    args = zip(
        volpaths,
        outpaths,
        itertools.repeat(Apix),
        itertools.repeat(thresh),
        itertools.repeat(dilate),
        itertools.repeat(dist),
    )
    with multiprocessing.Pool(max_threads) as p:
        p.starmap(mask_volume, args, 4)


def calculate_CCs(outdir, epochs, labels, chimerax_colors):
    """
    Returns the masked map-map correlation between temporally sequential volume pairs outdir/vols.{epochs}, for each
    class in labels

    Inputs:
        outdir: path to base directory to save outputs
        epochs: array of epochs for which to calculate UMAPs
        labels: unique identifier for each class of representative latent encodings
        chimerax_colors: approximate colors matching ChimeraX palette to facilitate comparison to volume visualization

    Outputs:
        plot.png of sequential volume pairs map-map CC for each class in labels across training epochs
    """

    def calc_cc(vol1, vol2):
        """
        Helper function to calculate the zero-mean correlation coefficient as defined in eq 2 in
        https://journals.iucr.org/d/issues/2018/09/00/kw5139/index.html
        vol1 and vol2 should be maps of the same box size, structured as numpy arrays with ndim=3, i.e. by loading with
        cryodrgn.source.ImageSource
        """
        zmean1 = vol1 - np.mean(vol1)
        zmean2 = vol2 - np.mean(vol2)
        cc = (
            (np.sum(zmean1**2) ** -0.5)
            * (np.sum(zmean2**2) ** -0.5)
            * np.sum(zmean1 * zmean2)
        )
        return cc

    cc_masked = np.zeros((len(labels), len(epochs) - 1))

    for i in range(len(epochs) - 1):
        for cluster in np.arange(len(labels)):
            vol1 = ImageSource.from_file(
                f"{outdir}/vols.{epochs[i]}/vol_{cluster:03d}.masked.mrc"
            ).images()
            vol2 = ImageSource.from_file(
                f"{outdir}/vols.{epochs[i+1]}/vol_{cluster:03d}.masked.mrc"
            ).images()

            cc_masked[cluster, i] = calc_cc(vol1, vol2)

    utils.save_pkl(cc_masked, f"{outdir}/cc_masked.pkl")

    fig, ax = plt.subplots(1, 1)

    ax.set_xlabel("epoch")
    ax.set_ylabel("masked CC")
    for i in range(len(labels)):
        ax.plot(epochs[1:], cc_masked[i, :], c=chimerax_colors[i] * 0.75, linewidth=2.5)
    ax.legend(labels, ncol=3, fontsize="x-small")

    plt.savefig(
        f"{outdir}/plots/05_decoder_CC.png",
        dpi=300,
        format="png",
        transparent=True,
        bbox_inches="tight",
    )
    logger.info(f"Saved map-map correlation plot to {outdir}/plots/05_decoder_CC.png")


def calculate_FSCs(outdir, epochs, labels, img_size, chimerax_colors):
    """
    Returns the masked FSC between temporally sequential volume pairs outdir/vols.{epochs}, for each class in labels

    Inputs:
        outdir: path to base directory to save outputs
        epochs: array of epochs for which to calculate UMAPs
        labels: unique identifier for each class of representative latent encodings
        img_size: box size of input images in pixels
        chimerax_colors: approximate colors matching ChimeraX palette to facilitate comparison to volume visualization

    Outputs:
        plot.png of sequential volume pairs map-map FSC for each class in labels across training epochs
        plot.png of sequential volume pairs map-map FSC at Nyquist for each class in labels across training epochs

    TODO: accelerate via multiprocessing (create iterable list of calc_fsc calls?)

    """

    def calc_fsc(vol1_path: str, vol2_path: str):
        """
        Helper function to calculate the FSC between two (assumed masked) volumes
        vol1 and vol2 should be maps of the same box size, structured as numpy arrays with ndim=3, i.e. by loading with
        cryodrgn.source.ImageSource
        """
        # load masked volumes in fourier space
        vol1 = ImageSource.from_file(vol1_path).images()
        vol2 = ImageSource.from_file(vol2_path).images()

        vol1_ft = fft.fftn_center(vol1)
        vol2_ft = fft.fftn_center(vol2)

        # define fourier grid and label into shells
        D = vol1.shape[0]
        x = np.arange(-D // 2, D // 2)
        x0, x1, x2 = np.meshgrid(x, x, x, indexing="ij")
        r = np.sqrt(x0**2 + x1**2 + x2**2)
        r_max = D // 2  # sphere inscribed within volume box
        r_step = 1  # int(np.min(r[r>0]))
        bins = np.arange(0, r_max, r_step)
        bin_labels = np.searchsorted(bins, r, side="right")

        # calculate the FSC via labeled shells
        num = ndimage.sum(
            np.real(vol1_ft * np.conjugate(vol2_ft)), labels=bin_labels, index=bins + 1
        )
        den1 = ndimage.sum(np.abs(vol1_ft) ** 2, labels=bin_labels, index=bins + 1)
        den2 = ndimage.sum(np.abs(vol2_ft) ** 2, labels=bin_labels, index=bins + 1)
        fsc = num / np.sqrt(den1 * den2)

        x = bins / D  # x axis should be spatial frequency in 1/px
        return x, fsc

    # calculate masked FSCs for all volumes
    x = None
    fsc_masked = np.zeros((len(labels), len(epochs) - 1, img_size // 2))

    for cluster in range(len(labels)):
        logger.info(f"Calculating all FSCs for cluster {cluster}")

        for i in range(len(epochs) - 1):
            vol1_path = f"{outdir}/vols.{epochs[i]}/vol_{cluster:03d}.masked.mrc"
            vol2_path = f"{outdir}/vols.{epochs[i+1]}/vol_{cluster:03d}.masked.mrc"

            x, fsc_masked[cluster, i, :] = calc_fsc(vol1_path, vol2_path)

    utils.save_pkl(fsc_masked, f"{outdir}/fsc_masked.pkl")
    utils.save_pkl(x, f"{outdir}/fsc_xaxis.pkl")

    # plot all fscs
    n_cols = int(np.ceil(len(labels) ** 0.5))
    n_rows = int(np.ceil(len(labels) / n_cols))
    fig, axes = plt.subplots(
        n_rows, n_cols, figsize=(2 * n_cols, 2 * n_rows), sharex="all", sharey="all"
    )
    fig.tight_layout()
    legend = []
    for cluster, ax in enumerate(axes.flat):
        try:
            colors = plt.cm.viridis(np.linspace(0, 1, len(epochs - 1)))
            ax.set_ylim(0, 1.02)
            ax.set_title(f"maximum {labels[cluster]}")
            legend = []
            for i in range(len(epochs) - 1):
                ax.plot(x, fsc_masked[cluster, i, :], color=colors[i])
                legend.append(f"epoch {epochs[i+1]}")
        except IndexError:
            pass

    x_center, y_center = n_cols // 2, n_rows // 2
    axes[y_center, 0].set_ylabel("FSC")
    axes[-1, x_center].set_xlabel("frequency (1/px)")
    axes[-1, 0].legend(legend, loc="lower left", ncol=2, fontsize=6.5)
    plt.subplots_adjust(hspace=0.3)
    plt.subplots_adjust(wspace=0.1)
    plt.savefig(
        f"{outdir}/plots/06_decoder_FSC.png",
        dpi=300,
        format="png",
        transparent=True,
        bbox_inches="tight",
    )
    logger.info(f"Saved map-map FSC plot to {outdir}/plots/06_decoder_FSC.png")

    # plot all FSCs at Nyquist only
    fig, ax = plt.subplots(1, 1)

    ax.set_xlabel("epoch")
    ax.set_ylabel("masked FSC at nyquist")
    for i in range(len(labels)):
        ax.plot(
            epochs[1:], fsc_masked[i, :, -1], c=chimerax_colors[i] * 0.75, linewidth=2.5
        )
    ax.legend(labels, ncol=3, fontsize="x-small")

    plt.savefig(
        f"{outdir}/plots/07_decoder_FSC-nyquist.png",
        dpi=300,
        format="png",
        transparent=True,
        bbox_inches="tight",
    )
    logger.info(
        f"Saved map-map FSC (Nyquist) plot to {outdir}/plots/07_decoder_FSC-nyquist.png"
    )


def main(args):
    t1 = dt.now()

    # Configure paths
    E = args.epoch
    sampling = args.epoch_interval
    epochs = np.arange(4, E + 1, sampling)
    if epochs[-1] != E:
        epochs = np.append(epochs, E)
    workdir = args.workdir
    config = (
        f"{workdir}/config.yaml"
        if os.path.exists(f"{workdir}/config.yaml")
        else f"{workdir}/config.pkl"
    )
    logfile = f"{workdir}/run.log"

    # assert all required files are locatable
    for i in range(E):
        assert os.path.exists(
            f"{workdir}/z.{i}.pkl"
        ), f"Could not find training file {workdir}/z.{i}.pkl"
    for epoch in epochs:
        assert os.path.exists(
            f"{workdir}/weights.{epoch}.pkl"
        ), f"Could not find training file {workdir}/weights.{epoch}.pkl"
    assert os.path.exists(config), f"Could not find training file {config}"
    assert os.path.exists(logfile), f"Could not find training file {logfile}"

    # Configure output paths
    if E == -1:
        outdir = f"{workdir}/convergence"
    if args.outdir:
        outdir = args.outdir
    else:
        outdir = f"{workdir}/convergence.{E}"
    os.makedirs(outdir, exist_ok=True)
    os.makedirs(f"{outdir}/plots", exist_ok=True)
    os.makedirs(f"{outdir}/umaps", exist_ok=True)
    os.makedirs(f"{outdir}/repr_particles", exist_ok=True)

    logger.addHandler(logging.FileHandler(f"{outdir}/convergence.log"))

    logger.info(args)
    if len(epochs) < 3:
        logger.info(
            "WARNING: Too few epochs have been selected for some analyses. Try decreasing --epoch-interval to a "
            "shorter interval, or analyzing a later epoch."
        )
    if len(epochs) < 2:
        logger.info(
            "WARNING: Too few epochs have been selected for any analyses. Try decreasing --epoch-interval to a shorter "
            "interval, or analyzing a later epoch."
        )
        sys.exit()
    logger.info(f"Saving all results to {outdir}")

    # Get total number of particles, latent space dimensionality, input image size
    n_particles_total, n_dim = utils.load_pkl(f"{workdir}/z.{E}.pkl").shape
    cfg = cryodrgn.config.load(config)
    img_size = cfg["lattice_args"]["D"] - 1

    # Commonly used variables
    # plt.rcParams.update({'font.size': 16})
    plt.rcParams.update({"axes.linewidth": 1.5})
    chimerax_colors = np.divide(
        np.array(
            [
                (192, 192, 192),
                (255, 255, 178),
                (178, 255, 255),
                (178, 178, 255),
                (255, 178, 255),
                (255, 178, 178),
                (178, 255, 178),
                (229, 191, 153),
                (153, 191, 229),
                (204, 204, 153),
            ]
        ),
        255,
    )

    # Convergence 1: total loss
    logger.info("Convergence 1: plotting total loss curve ...")
    plot_loss(logfile, outdir, E)

    # Convergence 2: UMAP latent embeddings
    if args.skip_umap:
        logger.info("Skipping UMAP calculation ...")
    else:
        logger.info(
            f"Convergence 2: calculating and plotting UMAP embeddings of epochs {epochs} ..."
        )
        if "cuml.manifold.umap" in sys.modules:
            use_umap_gpu = True
        else:
            use_umap_gpu = False
        if args.force_umap_cpu:
            use_umap_gpu = False
        if use_umap_gpu:
            logger.info("Using GPU-accelerated UMAP via cuML library")
        else:
            logger.info("Using CPU-bound UMAP via umap-learn library")
        subset = args.subset
        random_state = args.random_state
        random_seed = args.random_seed
        n_epochs_umap = args.n_epochs_umap
        encoder_latent_umaps(
            workdir,
            outdir,
            epochs,
            n_particles_total,
            subset,
            random_seed,
            use_umap_gpu,
            random_state,
            n_epochs_umap,
        )

    # Convergence 3: latent encoding shifts
    logger.info(
        f"Convergence 3: calculating and plotting latent encoding vector shifts for all epochs up to epoch {E} ..."
    )
    encoder_latent_shifts(workdir, outdir, E)

    # Convergence 4: correlation of generated volumes
    logger.info(
        f"Convergence 4: sketching epoch {E}'s latent space to find representative and well-supported latent encodings "
        "..."
    )
    n_bins = args.n_bins
    smooth = args.smooth
    smooth_width = args.smooth_width
    pruned_maxima = args.pruned_maxima
    radius = args.radius
    final_maxima = args.final_maxima
    binned_ptcls_mask, labels = sketch_via_umap_local_maxima(
        outdir,
        E,
        n_bins=n_bins,
        smooth=smooth,
        smooth_width=smooth_width,
        pruned_maxima=pruned_maxima,
        radius=radius,
        final_maxima=final_maxima,
    )

    follow_candidate_particles(
        workdir, outdir, epochs, n_dim, binned_ptcls_mask, labels
    )

    if args.skip_volgen:
        logger.info("Skipping volume generation ...")
    else:
        logger.info(
            f"Generating volumes at representative latent encodings for epochs {epochs} ..."
        )
        Apix = args.Apix
        flip = args.flip
        invert = True if args.invert else None
        downsample = args.downsample
        device = args.device
        generate_volumes(
            workdir, outdir, epochs, Apix, flip, invert, downsample, device
        )

        logger.info(
            f"Generating masked volumes at representative latent encodings for epochs {epochs} ..."
        )
        thresh = args.thresh
        dilate = args.dilate
        dist = args.dist
        max_threads = min(args.max_threads, multiprocessing.cpu_count())
        logger.info(f"Using {max_threads} threads to parallelize masking")
        mask_volumes(
            outdir,
            epochs,
            labels,
            max_threads,
            Apix,
            thresh=thresh,
            dilate=dilate,
            dist=dist,
        )

    logger.info(
        f"Calculating masked map-map CCs at representative latent encodings for epochs {epochs} ..."
    )
    calculate_CCs(outdir, epochs, labels, chimerax_colors)

    logger.info(
        f"Calculating masked map-map FSCs at representative latent encodings for epochs {epochs} ..."
    )
    if args.downsample:
        img_size = args.downsample
    calculate_FSCs(outdir, epochs, labels, img_size, chimerax_colors)

    logger.info(f"Finished in {dt.now() - t1}")


if __name__ == "__main__":
    parser = argparse.ArgumentParser(
        description=__doc__,
        epilog="Example usage: $ python analyze_convergence.py [workdir] [epoch]",
        formatter_class=argparse.ArgumentDefaultsHelpFormatter,
    )
    add_args(parser)
    main(parser.parse_args())<|MERGE_RESOLUTION|>--- conflicted
+++ resolved
@@ -21,15 +21,11 @@
 from scipy.ndimage import gaussian_filter, maximum_filter
 from scipy.ndimage import binary_dilation, distance_transform_edt
 from scipy.spatial import distance_matrix
-<<<<<<< HEAD
 
 from cryodrgn import analysis, fft, utils
 from cryodrgn.source import ImageSource
 from cryodrgn.mrc import MRCFile
-=======
-from cryodrgn import analysis, fft, mrc, utils
 import cryodrgn.config
->>>>>>> f58267fe
 
 try:
     from cuml.manifold.umap import UMAP as cuUMAP  # type: ignore
